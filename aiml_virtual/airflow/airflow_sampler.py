import math
import numpy as np
import os
import glob

from aiml_virtual.airflow.box_dictionary import BoxDictionary
from aiml_virtual.object.drone import Drone
from aiml_virtual.object.payload import Payload, BoxPayload, TeardropPayload
import aiml_virtual.util.mujoco_helper as mujoco_helper

class AirflowSampler:

    def __init__(self,
                data_file_name_pressure : str,
                owning_drone : Drone,
                data_file_name_velocity: str = None,
                LOAD_PRESSURE_DICTIONARY = False,
                pressure_dictionary_folder_path = None,
                LOAD_VELOCITY_DICTIONARY = False,
                velocity_dictionary_folder_path = None):
        
        self.USE_PRESSURE_DICTIONARY = False
        self.USE_VELOCITY_DICTIONARY = False

        if LOAD_PRESSURE_DICTIONARY:
            self.USE_PRESSURE_DICTIONARY = True
            self.loaded_pressures = BoxDictionary(pressure_dictionary_folder_path)
            self._cube_size = self.loaded_pressures.get_cube_size()

        else:   
            #tmp = np.loadtxt(mujoco_helper.skipper(data_file_name), delimiter=',', dtype=np.float)
            tmp = np.loadtxt(data_file_name_pressure)
            # transform data into 3D array
            self._cube_size = int(math.pow(tmp.shape[0] + 1, 1/3))
            self.pressure_data = np.reshape(tmp, (self._cube_size, self._cube_size, self._cube_size))
            #print(self.pressure_data.shape)
        
        if LOAD_VELOCITY_DICTIONARY:
            self.USE_VELOCITY_DICTIONARY = True
            self.loaded_velocities = BoxDictionary(velocity_dictionary_folder_path)
            
            if (self.loaded_velocities.get_cube_size() != self._cube_size):
                raise RuntimeError("size of look-up tables must match")
            
        else:
            self.use_velocity = False
            if data_file_name_velocity is not None:
                tmp = np.loadtxt(data_file_name_velocity)
                if self._cube_size != int(math.pow(tmp.shape[0] + 1, 1/3)):
                    raise RuntimeError("size of look-up tables must match")
            
                self.velocity_data = np.reshape(tmp, (self._cube_size, self._cube_size, self._cube_size, 3))
                self.use_velocity = True
        
        self.drone = owning_drone
        self.drone_position = owning_drone.sensor_posimeter
        self.drone_orientation = owning_drone.sensor_orimeter
        #self.offset_from_drone_center = np.copy(owning_drone.prop1_joint_pos)
        self.offset_from_drone_center = np.zeros_like(owning_drone.prop1_joint_pos)
        
        # shifting the cube's middle to the rotor
        self.offset_from_drone_center[0] -= self._cube_size / 200.0
        self.offset_from_drone_center[1] -= self._cube_size / 200.0
        self.offset_from_drone_center[2] -= self._cube_size / 100.0


        self._cube_size_meter = self._cube_size / 100.
        # self.set_payload_offset(15)  # does not need anymore, because the CFD lookup-table is large enough to fit the payload
        self.set_payload_offset(0)

        self.index_upper_limit = (float(self._cube_size) - 0.5) / 100.
        
        cs = self._cube_size_meter
        # for visualization purposes
        self.vertices = np.array([
            self.offset_from_drone_center,
            self.offset_from_drone_center + np.array([cs, 0, 0]),
            self.offset_from_drone_center + np.array([0, cs, 0]),
            self.offset_from_drone_center + np.array([cs, cs, 0]),
            self.offset_from_drone_center + np.array([0, 0, cs]),
            self.offset_from_drone_center + np.array([cs, 0, cs]),
            self.offset_from_drone_center + np.array([0, cs, cs]),
            self.offset_from_drone_center + np.array([cs, cs, cs])
            ]
        )   

    def set_payload_offset(self, offset_in_centimeter):
        self._payload_offset_z = offset_in_centimeter
        self._payload_offset_z_meter = self._payload_offset_z / 100.

    def get_transformed_vertices(self):
        self.vertices_world = mujoco_helper.quat_vect_array_mult(self.drone_orientation, self.vertices)
        self.vertices_world += self.drone_position

        return self.vertices_world

    def get_payload_offset_z(self):
        return self._payload_offset_z
    
    def get_payload_offset_z_meter(self):
        return self._payload_offset_z_meter
    
    def get_position_orientation(self):

        position = mujoco_helper.qv_mult(self.drone_orientation, self.offset_from_drone_center)

        return position + self.drone.sensor_posimeter, self.drone_orientation

    def sample_pressure_at_idx(self, i: int, j: int, k: int):

        return self.pressure_data[i, j, k]

    def sample_velocity_at_idx(self, i: int, j: int, k: int):

        return self.velocity_data[i, j, k]
    
#    def generate_forces(self, payload : Payload):
#
#        payload_subdiv_x, payload_subdiv_y = payload.get_top_subdiv()
#        force_sum = np.array([0., 0., 0.])
#        torque_sum = np.array([0., 0., 0.])
#        selfposition, selforientation = self.get_position_orientation()
#        # converting orientation
#        for x in range(payload_subdiv_x):
#            for y in range(payload_subdiv_y):
#
#                pos, pos_in_own_frame, normal, area = payload.get_top_rectangle_data_at(x, y)
#
#                # transforming them into pressure volume coordinate system
#                pos_traffed = pos - selfposition
#                pos_traffed = mujoco_helper.qv_mult_passive(selforientation, pos_traffed)
#
#                i = int(round(pos_traffed[0] * 100))
#                j = int(round(pos_traffed[1] * 100))
#                k = int(round(pos_traffed[2] * 100))
#
#                #if y % 20 == 0:
#                #    print(k)
#                k += self._payload_offset_z
#
#                if i < self._cube_size and i >= 0 and\
#                   j < self._cube_size and j >= 0 and\
#                   k < self._cube_size and k >= 0:
#                
#                    pressure = self.sample_pressure_at_idx(i, j, k)
#
#                    # calculate forces
#                    force = mujoco_helper.force_from_pressure(normal, pressure, area)
#                    force_sum += force
#                    # calculate torque
#                    torque_sum += mujoco_helper.torque_from_force(pos_in_own_frame, force)
#
#        return force_sum, torque_sum
     
    def generate_forces_opt(self, payload : Payload):
        force_sum = np.array([0., 0., 0.])
        torque_sum = np.array([0., 0., 0.])
        
        abs_average_velocity = None
        if self.USE_PRESSURE_DICTIONARY:
            prop_velocities = self.drone.get_estimated_prop_vel()
            abs_average_velocity = np.sum(np.abs(prop_velocities)) / 4

<<<<<<< HEAD
        if isinstance(payload, BoxPayload):
            pos, pos_in_own_frame, normal, area = payload.get_top_rectangle_data()
=======
        force_sum = np.array([0., 0., 0.])
        torque_sum = np.array([0., 0., 0.])

        pos, pos_in_own_frame, normal, area = payload.get_top_rectangle_data()

        force, torque = self._gen_forces_one_side(pos, pos_in_own_frame, normal, area, abs_average_velocity)
        force_sum += force
        torque_sum += torque

        pos, pos_in_own_frame, normal, area = payload.get_bottom_rectangle_data()
        
        force, torque = self._gen_forces_one_side(pos, pos_in_own_frame, normal, area, abs_average_velocity)
        force_sum += force
        # torque_sum += torque # does not need to, because it causes unnecessary instability
        
        pos_n, pos_p, pos_in_own_frame_n, pos_in_own_frame_p, normal_n, normal_p, area = payload.get_side_xz_rectangle_data()
>>>>>>> 3306a75d

            force, torque = self._gen_forces_one_side(pos, pos_in_own_frame, normal, area, abs_average_velocity)
            force_sum += force
            torque_sum += torque

            pos, pos_in_own_frame, normal, area = payload.get_bottom_rectangle_data()
            
            force, torque = self._gen_forces_one_side(pos, pos_in_own_frame, normal, area, abs_average_velocity)
            force_sum += force
            torque_sum += torque * 0
            
            pos_n, pos_p, pos_in_own_frame_n, pos_in_own_frame_p, normal_n, normal_p, area = payload.get_side_xz_rectangle_data()

            force, torque = self._gen_forces_one_side(pos_n, pos_in_own_frame_n, normal_n, area, abs_average_velocity)
            force_sum += force
            torque_sum += torque
            force, torque = self._gen_forces_one_side(pos_p, pos_in_own_frame_p, normal_p, area, abs_average_velocity)
            force_sum += force
            torque_sum += torque

            pos_n, pos_p, pos_in_own_frame_n, pos_in_own_frame_p, normal_n, normal_p, area = payload.get_side_yz_rectangle_data()

            force, torque = self._gen_forces_one_side(pos_n, pos_in_own_frame_n, normal_n, area, abs_average_velocity)
            force_sum += force
            torque_sum += torque
            force, torque = self._gen_forces_one_side(pos_p, pos_in_own_frame_p, normal_p, area, abs_average_velocity)
            force_sum += force
            torque_sum += torque

        elif isinstance(payload, TeardropPayload):
            pos, pos_in_own_frame, normal, area = payload.get_top_data()
            force, torque = self._gen_forces_one_side(pos, pos_in_own_frame, normal, area, abs_average_velocity)
            force_sum += force
            torque_sum += torque

            pos, pos_in_own_frame, normal, area = payload.get_bottom_data()
            force, torque = self._gen_forces_one_side(pos, pos_in_own_frame, normal, area, abs_average_velocity)
            force_sum += force
            torque_sum += torque * 0

        else:
            raise RuntimeError("payload not implemented!")

        return force_sum, torque_sum

    def _gen_forces_one_side(self, pos, pos_own_frame, normal, area, abs_average_velocity):
        
        selfposition, selforientation = self.get_position_orientation()

        pos_traffed = pos - selfposition
        pos_traffed = mujoco_helper.quat_vect_array_mult_passive(selforientation, pos_traffed)

        #pos_traffed[:, 2] += self._payload_offset_z_meter
        #pt = np.copy(pos_traffed)

        condition = (pos_traffed[:, 0] >= 0) & (pos_traffed[:, 0] < self.index_upper_limit) & \
                    (pos_traffed[:, 1] >= 0) & (pos_traffed[:, 1] < self.index_upper_limit) & \
                    (pos_traffed[:, 2] >= 0) & (pos_traffed[:, 2] < self.index_upper_limit)
        
        pos_in_own_frame = pos_own_frame[condition]
        pos_traffed = pos_traffed[condition]

        indices = np.rint(pos_traffed * 100).astype(np.int32)

        if self.USE_PRESSURE_DICTIONARY:
            lower_bound, upper_bound = self.loaded_pressures.get_lower_upper_bounds(abs_average_velocity)
            lower_pressures, upper_pressures = self.loaded_pressures.get_lower_upper_bounds_arrays(lower_bound, upper_bound)

            lower_pressure_values = lower_pressures[indices[:, 0], indices[:, 1], indices[:, 2]]
            upper_pressure_values = upper_pressures[indices[:, 0], indices[:, 1], indices[:, 2]]

            pressure_values = self.loaded_pressures.get_interpolated_array(abs_average_velocity, upper_pressure_values, lower_pressure_values, upper_bound, lower_bound)

        else:
            pressure_values = self.pressure_data[indices[:, 0], indices[:, 1], indices[:, 2]]

        forces = mujoco_helper.forces_from_pressures(normal, pressure_values, area)

        if self.USE_VELOCITY_DICTIONARY:
            lower_bound, upper_bound = self.loaded_velocities.get_lower_upper_bounds(abs_average_velocity)
            lower_velocities, upper_velocities = self.loaded_velocities.get_lower_upper_bounds_arrays(lower_bound, upper_bound)

            lower_velocity_values = lower_velocities[indices[:, 0], indices[:, 1], indices[:, 2]]
            upper_velocity_values = upper_velocities[indices[:, 0], indices[:, 1], indices[:, 2]]
            
            velocity_values = self.loaded_velocities.get_interpolated_array(abs_average_velocity, upper_velocity_values, lower_velocity_values, upper_bound, lower_bound)
                    
        elif self.use_velocity:
            velocity_values = self.velocity_data[indices[:, 0], indices[:, 1], indices[:, 2]]

        if self.USE_VELOCITY_DICTIONARY or self.use_velocity:
            forces_velocity = mujoco_helper.forces_from_velocities(normal, velocity_values, area)
            forces += forces_velocity


        #if pos_in_own_frame.shape != forces.shape:
        #    print("shapes not equal")

        torques = mujoco_helper.torque_from_force(pos_in_own_frame, forces)

        force_sum = np.sum(forces, axis=0)
        torque_sum = np.sum(torques, axis=0)

        return force_sum, torque_sum<|MERGE_RESOLUTION|>--- conflicted
+++ resolved
@@ -161,27 +161,8 @@
             prop_velocities = self.drone.get_estimated_prop_vel()
             abs_average_velocity = np.sum(np.abs(prop_velocities)) / 4
 
-<<<<<<< HEAD
         if isinstance(payload, BoxPayload):
             pos, pos_in_own_frame, normal, area = payload.get_top_rectangle_data()
-=======
-        force_sum = np.array([0., 0., 0.])
-        torque_sum = np.array([0., 0., 0.])
-
-        pos, pos_in_own_frame, normal, area = payload.get_top_rectangle_data()
-
-        force, torque = self._gen_forces_one_side(pos, pos_in_own_frame, normal, area, abs_average_velocity)
-        force_sum += force
-        torque_sum += torque
-
-        pos, pos_in_own_frame, normal, area = payload.get_bottom_rectangle_data()
-        
-        force, torque = self._gen_forces_one_side(pos, pos_in_own_frame, normal, area, abs_average_velocity)
-        force_sum += force
-        # torque_sum += torque # does not need to, because it causes unnecessary instability
-        
-        pos_n, pos_p, pos_in_own_frame_n, pos_in_own_frame_p, normal_n, normal_p, area = payload.get_side_xz_rectangle_data()
->>>>>>> 3306a75d
 
             force, torque = self._gen_forces_one_side(pos, pos_in_own_frame, normal, area, abs_average_velocity)
             force_sum += force
@@ -191,10 +172,9 @@
             
             force, torque = self._gen_forces_one_side(pos, pos_in_own_frame, normal, area, abs_average_velocity)
             force_sum += force
-            torque_sum += torque * 0
+            #torque_sum += torque
             
             pos_n, pos_p, pos_in_own_frame_n, pos_in_own_frame_p, normal_n, normal_p, area = payload.get_side_xz_rectangle_data()
-
             force, torque = self._gen_forces_one_side(pos_n, pos_in_own_frame_n, normal_n, area, abs_average_velocity)
             force_sum += force
             torque_sum += torque
@@ -203,7 +183,6 @@
             torque_sum += torque
 
             pos_n, pos_p, pos_in_own_frame_n, pos_in_own_frame_p, normal_n, normal_p, area = payload.get_side_yz_rectangle_data()
-
             force, torque = self._gen_forces_one_side(pos_n, pos_in_own_frame_n, normal_n, area, abs_average_velocity)
             force_sum += force
             torque_sum += torque
